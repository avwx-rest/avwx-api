--- conflicted
+++ resolved
@@ -1,10 +1,5 @@
-<<<<<<< HEAD
 # Start from the official Python 3.7 container
 FROM python:3.7.1
-=======
-# Start from the official Python 3.6 container
-FROM python:3.6.2
->>>>>>> 82e900a7
 
 # Expose the default Quart port
 EXPOSE 8000
