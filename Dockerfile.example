# Start from the official Python 3.6 container
FROM python:3.6.4

# Expose the default Flask port
EXPOSE 8000

# Set the main working directory
WORKDIR /home/avwx

# Set the service credentials as environment variables
# the host 'avwx-mongo' comes from the docker-compose.yaml 
ENV MONGO_URI='mongodb://avwx-mongo:27017'

# If you are not deploying using Docker, set the host of your own mongoDB
# ENV MONGO_URI='mongodb://cache:password==@loc.test.com:12345'

# http://www.geonames.org/login
ENV GN_USER='geonames-username'
<<<<<<< HEAD

# Go to your dashboard to get an agent API key https://console.dialogflow.com/api-client/
ENV CLIENT_ACCESS_TOKEN='dialog flow api key'
=======
ENV CLIENT_ACCESS_TOKEN='dialogflow client key'
>>>>>>> bed76e49

# Install the require Python packages
COPY requirements.txt /home/avwx/requirements.txt
RUN pip install -Ur requirements.txt
RUN pip install -U gunicorn

# Copy the application code
COPY avwx_api /home/avwx/avwx_api
COPY gunicorn_config.py /home/avwx/gunicorn_config.py

# Run the application
CMD ["gunicorn", "avwx_api:app", "-c", "gunicorn_config.py"]<|MERGE_RESOLUTION|>--- conflicted
+++ resolved
@@ -1,5 +1,5 @@
 # Start from the official Python 3.6 container
-FROM python:3.6.4
+FROM python:3.6.2
 
 # Expose the default Flask port
 EXPOSE 8000
@@ -16,13 +16,10 @@
 
 # http://www.geonames.org/login
 ENV GN_USER='geonames-username'
-<<<<<<< HEAD
+ENV CLIENT_ACCESS_TOKEN='dialogflow client key'
 
 # Go to your dashboard to get an agent API key https://console.dialogflow.com/api-client/
 ENV CLIENT_ACCESS_TOKEN='dialog flow api key'
-=======
-ENV CLIENT_ACCESS_TOKEN='dialogflow client key'
->>>>>>> bed76e49
 
 # Install the require Python packages
 COPY requirements.txt /home/avwx/requirements.txt
